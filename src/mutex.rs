// Licensed under the Apache License, Version 2.0
// <LICENSE-APACHE or http://www.apache.org/licenses/LICENSE-2.0> or the MIT license
// <LICENSE-MIT or http://opensource.org/licenses/MIT>, at your option.
// All files in the project carrying such notice may not be copied, modified, or distributed
// except according to those terms.

use std::{
    marker::PhantomData,
    mem::size_of,
    ops::Deref,
    ptr::null_mut,
};
use winapi::{
    shared::{
        minwindef::FALSE,
        winerror::WAIT_TIMEOUT,
    },
    um::{
        errhandlingapi::GetLastError,
<<<<<<< HEAD
        processthreadsapi::GetCurrentProcess,
=======
        minwinbase::SECURITY_ATTRIBUTES,
>>>>>>> 746dcbb7
        synchapi::{CreateMutexW, OpenMutexW, ReleaseMutex, WaitForSingleObject},
        winbase::{INFINITE, WAIT_ABANDONED, WAIT_OBJECT_0},
        winnt::{HANDLE, SECURITY_DESCRIPTOR, SYNCHRONIZE},
    },
};
use error::Error;
use handle::Handle;
use security_attributes::SecurityAttributes;
use wide::ToWide;

<<<<<<< HEAD
pub struct Mutex(Handle);
impl Mutex {
    pub fn create(security_attributes: Option<&SecurityAttributes>, name: &str) -> Result<Mutex, Error> {
        let security_attributes = security_attributes.map(|sa| sa.get_raw());
        unsafe {
            let handle = CreateMutexW(
                security_attributes.as_ref().map(|x| x as *const _ as *mut _).unwrap_or(null_mut()),
=======
pub struct SecurityAttributes(SECURITY_ATTRIBUTES);
impl SecurityAttributes {
    pub unsafe fn from_raw(sd: *mut SECURITY_DESCRIPTOR) -> SecurityAttributes {
        SecurityAttributes(SECURITY_ATTRIBUTES {
            nLength: size_of::<SECURITY_ATTRIBUTES>() as u32,
            lpSecurityDescriptor: sd as *mut _,
            bInheritHandle: FALSE,
        })
    }
}

pub struct Mutex<T>(Handle, T);
impl<T> Mutex<T> {
    pub fn create(data: T, mut security_attributes: Option<SecurityAttributes>, name: &str) -> Result<Mutex<T>, Error> {
        unsafe {
            let handle = CreateMutexW(
                security_attributes.as_mut().map(|x| &mut x.0 as *mut _).unwrap_or(null_mut()),
>>>>>>> 746dcbb7
                0,
                name.to_wide_null().as_ptr(),
            );
            if handle.is_null() {
                return Error::last_result();
            }
            Ok(Mutex(Handle::new(handle), data))
        }
    }
    pub fn open(data: T, name: &str) -> Result<Mutex<T>, Error> {
        unsafe {
            let handle = OpenMutexW(
                SYNCHRONIZE,
                FALSE,
                name.to_wide_null().as_ptr(),
            );
            if handle.is_null() {
                return Error::last_result();
            }
            Ok(Mutex(Handle::new(handle), data))
        }
    }
    /// The timeout is specified in milliseconds
    /// Specifying None for the timeout means to wait forever
    pub fn wait<'a>(&'a self, timeout: Option<u32>) -> Result<MutexGuard<'a, T>, WaitError<'a, T>> {
        unsafe {
            match WaitForSingleObject(*self.0, timeout.unwrap_or(INFINITE)) {
                WAIT_ABANDONED => Err(WaitError::Abandoned(MutexGuard::new(self))),
                WAIT_OBJECT_0 => Ok(MutexGuard::new(self)),
                WAIT_TIMEOUT => Err(WaitError::Timeout),
                _ => Err(WaitError::Other(Error::last())),
            }
        }
    }
    pub fn try_clone(&self) -> Result<Mutex<T>, Error> where T: Clone {
        unsafe {
            let handle = Handle::duplicate_from(*self.0)?;
            Ok(Mutex(handle, self.1.clone()))
        }
    }
}
unsafe impl<T> Send for Mutex<T> where T: Send {}
unsafe impl<T> Sync for Mutex<T> where T: Sync {}
pub struct MutexGuard<'a, T>(&'a Mutex<T>, PhantomData<HANDLE>);
impl<'a, T> MutexGuard<'a, T> {
    unsafe fn new(mutex: &'a Mutex<T>) -> MutexGuard<'a, T> {
        MutexGuard(mutex, PhantomData)
    }
}
impl<'a, T> Drop for MutexGuard<'a, T> {
    fn drop(&mut self) {
        unsafe {
            if ReleaseMutex(*(self.0).0) == 0 {
                let err = GetLastError();
                panic!("failed to call ReleaseMutex: {}", err);
            }
        }
    }
}
impl<'a, T> Deref for MutexGuard<'a, T> {
    type Target = T;
    fn deref(&self) -> &T {
        &(self.0).1
    }
}
pub enum WaitError<'a, T> {
    Timeout,
    Abandoned(MutexGuard<'a, T>),
    Other(Error),
}<|MERGE_RESOLUTION|>--- conflicted
+++ resolved
@@ -17,11 +17,7 @@
     },
     um::{
         errhandlingapi::GetLastError,
-<<<<<<< HEAD
-        processthreadsapi::GetCurrentProcess,
-=======
         minwinbase::SECURITY_ATTRIBUTES,
->>>>>>> 746dcbb7
         synchapi::{CreateMutexW, OpenMutexW, ReleaseMutex, WaitForSingleObject},
         winbase::{INFINITE, WAIT_ABANDONED, WAIT_OBJECT_0},
         winnt::{HANDLE, SECURITY_DESCRIPTOR, SYNCHRONIZE},
@@ -32,15 +28,6 @@
 use security_attributes::SecurityAttributes;
 use wide::ToWide;
 
-<<<<<<< HEAD
-pub struct Mutex(Handle);
-impl Mutex {
-    pub fn create(security_attributes: Option<&SecurityAttributes>, name: &str) -> Result<Mutex, Error> {
-        let security_attributes = security_attributes.map(|sa| sa.get_raw());
-        unsafe {
-            let handle = CreateMutexW(
-                security_attributes.as_ref().map(|x| x as *const _ as *mut _).unwrap_or(null_mut()),
-=======
 pub struct SecurityAttributes(SECURITY_ATTRIBUTES);
 impl SecurityAttributes {
     pub unsafe fn from_raw(sd: *mut SECURITY_DESCRIPTOR) -> SecurityAttributes {
@@ -58,7 +45,6 @@
         unsafe {
             let handle = CreateMutexW(
                 security_attributes.as_mut().map(|x| &mut x.0 as *mut _).unwrap_or(null_mut()),
->>>>>>> 746dcbb7
                 0,
                 name.to_wide_null().as_ptr(),
             );
